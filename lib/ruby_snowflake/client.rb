# frozen_string_literal: true

require "base64"
require "benchmark"
require "concurrent"
require "connection_pool"
require "json"
require "logger"
require "net/http"
require "oj"
require "retryable"
require "securerandom"
require "uri"

require_relative "client/http_connection_wrapper"
require_relative "client/key_pair_jwt_auth_manager"
require_relative "client/single_thread_in_memory_strategy"
require_relative "client/streaming_result_strategy"
require_relative "client/threaded_in_memory_strategy"
require_relative "result"
require_relative "streaming_result"

module RubySnowflake
  class Error < StandardError
    # This will get pulled through to Sentry, see:
    # https://github.com/getsentry/sentry-ruby/blob/11ecd254c0d2cae2b327f0348074e849095aa32d/sentry-ruby/lib/sentry/error_event.rb#L31-L33
    attr_reader :sentry_context

    def initialize(details)
      @sentry_context = details
    end
  end
  class BadResponseError < Error ; end
  class ConnectionError < Error ; end
  class ConnectionStarvedError < Error ; end
  class RetryableBadResponseError < Error ; end
  class RequestError < Error ; end
  class QueryTimeoutError < Error ;  end

  class Client
    DEFAULT_LOGGER = Logger.new(STDOUT)
    DEFAULT_LOG_LEVEL = Logger::INFO
    # seconds (59 min), this is the max supported by snowflake - 1 minute
    DEFAULT_JWT_TOKEN_TTL = 3540
    # seconds, how long for a thread to wait for a connection before erroring
    DEFAULT_CONNECTION_TIMEOUT = 60
    # default maximum size of the http connection pool
    DEFAULT_MAX_CONNECTIONS = 16
    # default maximum size of the thread pool on a single query
    DEFAULT_MAX_THREADS_PER_QUERY = 8
    # partition count factor for number of threads
    # (i.e. 2 == once we have 4 partitions, spin up a second thread)
    DEFAULT_THREAD_SCALE_FACTOR = 4
    # how many times to retry common retryable HTTP responses (i.e. 429, 504)
    DEFAULT_HTTP_RETRIES = 2
    # how long to wait to allow a query to complete, in seconds
    DEFAULT_QUERY_TIMEOUT = 600 # 10 minutes

    OJ_OPTIONS = { :bigdecimal_load => :bigdecimal }.freeze
    VALID_RESPONSE_CODES = %w(200 202).freeze
    POLLING_RESPONSE_CODE = "202"
    POLLING_INTERVAL = 2 # seconds

    # can't be set after initialization
    attr_reader :connection_timeout, :max_connections, :logger, :max_threads_per_query, :thread_scale_factor, :http_retries, :query_timeout

    def self.from_env(logger: DEFAULT_LOGGER,
                      log_level: DEFAULT_LOG_LEVEL,
                      jwt_token_ttl: env_option("SNOWFLAKE_JWT_TOKEN_TTL", DEFAULT_JWT_TOKEN_TTL),
                      connection_timeout: env_option("SNOWFLAKE_CONNECTION_TIMEOUT", DEFAULT_CONNECTION_TIMEOUT ),
                      max_connections: env_option("SNOWFLAKE_MAX_CONNECTIONS", DEFAULT_MAX_CONNECTIONS ),
                      max_threads_per_query: env_option("SNOWFLAKE_MAX_THREADS_PER_QUERY", DEFAULT_MAX_THREADS_PER_QUERY),
                      thread_scale_factor: env_option("SNOWFLAKE_THREAD_SCALE_FACTOR", DEFAULT_THREAD_SCALE_FACTOR),
                      http_retries: env_option("SNOWFLAKE_HTTP_RETRIES", DEFAULT_HTTP_RETRIES),
                      query_timeout: env_option("SNOWFLAKE_QUERY_TIMEOUT", DEFAULT_QUERY_TIMEOUT))
      private_key = ENV["SNOWFLAKE_PRIVATE_KEY"] || File.read(ENV["SNOWFLAKE_PRIVATE_KEY_PATH"])

      new(
        ENV["SNOWFLAKE_URI"],
        private_key,
        ENV["SNOWFLAKE_ORGANIZATION"],
        ENV["SNOWFLAKE_ACCOUNT"],
        ENV["SNOWFLAKE_USER"],
        ENV["SNOWFLAKE_DEFAULT_WAREHOUSE"],
        ENV["SNOWFLAKE_DEFAULT_DATABASE"],
        logger: logger,
        log_level: log_level,
        jwt_token_ttl: jwt_token_ttl,
        connection_timeout: connection_timeout,
        max_connections: max_connections,
        max_threads_per_query: max_threads_per_query,
        thread_scale_factor: thread_scale_factor,
        http_retries: http_retries,
        query_timeout: query_timeout,
      )
    end

    def initialize(
      uri, private_key, organization, account, user, default_warehouse, default_database,
      logger: DEFAULT_LOGGER,
      log_level: DEFAULT_LOG_LEVEL,
      jwt_token_ttl: DEFAULT_JWT_TOKEN_TTL,
      connection_timeout: DEFAULT_CONNECTION_TIMEOUT,
      max_connections: DEFAULT_MAX_CONNECTIONS,
      max_threads_per_query: DEFAULT_MAX_THREADS_PER_QUERY,
      thread_scale_factor: DEFAULT_THREAD_SCALE_FACTOR,
      http_retries: DEFAULT_HTTP_RETRIES,
      query_timeout: DEFAULT_QUERY_TIMEOUT
    )
      @base_uri = uri
      @key_pair_jwt_auth_manager =
        KeyPairJwtAuthManager.new(organization, account, user, private_key, jwt_token_ttl)
      @default_warehouse = default_warehouse
      @default_database = default_database

      # set defaults for config settings
      @logger = logger
      @logger.level = log_level
      @connection_timeout = connection_timeout
      @max_connections = max_connections
      @max_threads_per_query = max_threads_per_query
      @thread_scale_factor = thread_scale_factor
      @http_retries = http_retries
      @query_timeout = query_timeout

      # Do NOT use normally, this exists for tests so we can reliably trigger the polling
      # response workflow from snowflake in tests
      @_enable_polling_queries = false
    end

<<<<<<< HEAD
    def query(query, warehouse: nil, streaming: false, database: nil, bindings: nil)
=======
    def query(query, warehouse: nil, streaming: false, database: nil, schema: nil)
>>>>>>> 6bf30cba
      warehouse ||= @default_warehouse
      database ||= @default_database

      query_start_time = Time.now.to_i
      response = nil
      connection_pool.with do |connection|
        request_body = {
<<<<<<< HEAD
          "statement" => query, "warehouse" => warehouse&.upcase,
          "database" =>  database&.upcase, "timeout" => @query_timeout,
          "bindings" => bindings
=======
          "database" =>  database&.upcase,
          "schema" => schema&.upcase,
          "statement" => query,
          "timeout" => @query_timeout,
          "warehouse" => warehouse&.upcase,
>>>>>>> 6bf30cba
        }

        response = request_with_auth_and_headers(
          connection,
          Net::HTTP::Post,
          "/api/v2/statements?requestId=#{SecureRandom.uuid}&async=#{@_enable_polling_queries}",
          Oj.dump(request_body)
        )
      end
      retreive_result_set(query_start_time, query, response, streaming)
    end

    alias fetch query

    def self.env_option(env_var_name, default_value)
      value = ENV[env_var_name]
      value.nil? || value.empty? ? default_value : ENV[env_var_name].to_i
    end

    # This method can be used to populate the JWT token used for authentication
    # in tests that require time travel.
    def create_jwt_token
      @key_pair_jwt_auth_manager.jwt_token
    end

    private_class_method :env_option

    private
      def connection_pool
        @connection_pool ||= ConnectionPool.new(size: @max_connections, timeout: @connection_timeout) do
          HttpConnectionWrapper.new(hostname, port).start
        end
      end

      def hostname
        @hostname ||= URI.parse(@base_uri).hostname
      end

      def port
        @port ||= URI.parse(@base_uri).port
      end

      def request_with_auth_and_headers(connection, request_class, path, body=nil)
        uri = URI.parse("#{@base_uri}#{path}")
        request = request_class.new(uri)
        request["Content-Type"] = "application/json"
        request["Accept"] = "application/json"
        request["Authorization"] = "Bearer #{@key_pair_jwt_auth_manager.jwt_token}"
        request["X-Snowflake-Authorization-Token-Type"] = "KEYPAIR_JWT"
        request.body = body unless body.nil?

        Retryable.retryable(tries: @http_retries + 1,
                            sleep: lambda {|n| 2**n }, # 1, 2, 4, 8, etc
                            on: [RetryableBadResponseError, OpenSSL::SSL::SSLError],
                            log_method: retryable_log_method) do
          response = nil
          bm = Benchmark.measure { response = connection.request(request) }
          logger.debug { "HTTP Request time: #{bm.real}" }
          raise_on_bad_response(response)
          response
        end
      end

      def raise_on_bad_response(response)
        return if VALID_RESPONSE_CODES.include? response.code

        # there are a class of errors we want to retry rather than just giving up
        if retryable_http_response_code?(response.code)
          raise RetryableBadResponseError.new({}),
                "Retryable bad response! Got code: #{response.code}, w/ message #{response.body}"

        else # not one we should retry
          raise BadResponseError.new({}),
            "Bad response! Got code: #{response.code}, w/ message #{response.body}"
        end
      end

      # shamelessly stolen from the battle tested python client
      # https://github.com/snowflakedb/snowflake-connector-python/blob/eceed981f93e29d2f4663241253b48340389f4ef/src/snowflake/connector/network.py#L191
      def retryable_http_response_code?(code)
        # retry (in order): bad request, forbidden (token expired in flight), method not allowed,
        #   request timeout, too many requests, anything in the 500 range (504 is fairly common)
        [400, 403, 405, 408, 429, 504].include?(code.to_i) || (500..599).include?(code)
      end

      def retryable_log_method
        @retryable_log_method ||= proc do |retries, error|
          logger.info("Retry attempt #{retries} because #{error.message}")
        end
      end

      def poll_for_completion_or_timeout(query_start_time, query, statement_handle)
        first_data_json_body = nil

        connection_pool.with do |connection|
          loop do
            sleep POLLING_INTERVAL

            if Time.now.to_i - query_start_time > @query_timeout
              cancelled = attempt_to_cancel_and_silence_errors(connection, statement_handle)
              raise QueryTimeoutError.new("Query timed out. Query cancelled? #{cancelled} Query: #{query}")
            end

            poll_response = request_with_auth_and_headers(connection, Net::HTTP::Get,
                                                          "/api/v2/statements/#{statement_handle}")
            if poll_response.code == POLLING_RESPONSE_CODE
              next
            else
              return poll_response
            end
          end
        end
      end

      def attempt_to_cancel_and_silence_errors(connection, statement_handle)
        cancel_response = request_with_auth_and_headers(connection, Net::HTTP::Post,
                                                        "/api/v2/#{statement_handle}/cancel")
        true
      rescue Error => error
        if error.is_a?(BadResponseError) && error.message.include?("404")
          return true # snowflake cancelled it before we did
        end
        @logger.error("Error on attempting to cancel query #{statement_handle}, will raise a QueryTimeoutError")
        false
      end

      def retreive_result_set(query_start_time, query, response, streaming)
        json_body = Oj.load(response.body, OJ_OPTIONS)
        statement_handle = json_body["statementHandle"]

        if response.code == POLLING_RESPONSE_CODE
          result_response = poll_for_completion_or_timeout(query_start_time, query, statement_handle)
          json_body = Oj.load(result_response.body, OJ_OPTIONS)
        end

        num_threads = number_of_threads_to_use(json_body["resultSetMetaData"]["partitionInfo"].size)
        retreive_proc = ->(index) { retreive_partition_data(statement_handle, index) }

        if streaming
          StreamingResultStrategy.result(json_body, retreive_proc)
        elsif num_threads == 1
          SingleThreadInMemoryStrategy.result(json_body, retreive_proc)
        else
          ThreadedInMemoryStrategy.result(json_body, retreive_proc, num_threads)
        end
      end

      def retreive_partition_data(statement_handle, partition_index)
        partition_response = nil
        connection_pool.with do |connection|
          partition_response = request_with_auth_and_headers(
            connection,
            Net::HTTP::Get,
            "/api/v2/statements/#{statement_handle}?partition=#{partition_index}&requestId=#{SecureRandom.uuid}",
          )
        end

        partition_json = {}
        bm = Benchmark.measure { partition_json = Oj.load(partition_response.body, OJ_OPTIONS) }
        logger.debug { "JSON parsing took: #{bm.real}" }
        partition_data = partition_json["data"]

        partition_data
      end

      def number_of_threads_to_use(partition_count)
        [[1, (partition_count / @thread_scale_factor.to_f).ceil].max, @max_threads_per_query].min
      end
  end
end<|MERGE_RESOLUTION|>--- conflicted
+++ resolved
@@ -128,11 +128,7 @@
       @_enable_polling_queries = false
     end
 
-<<<<<<< HEAD
-    def query(query, warehouse: nil, streaming: false, database: nil, bindings: nil)
-=======
-    def query(query, warehouse: nil, streaming: false, database: nil, schema: nil)
->>>>>>> 6bf30cba
+    def query(query, warehouse: nil, streaming: false, database: nil, schema: nil, bindings: nil)
       warehouse ||= @default_warehouse
       database ||= @default_database
 
@@ -140,17 +136,11 @@
       response = nil
       connection_pool.with do |connection|
         request_body = {
-<<<<<<< HEAD
-          "statement" => query, "warehouse" => warehouse&.upcase,
-          "database" =>  database&.upcase, "timeout" => @query_timeout,
+          "warehouse" => warehouse&.upcase,
+          "schema" => schema&.upcase,
+          "database" =>  database&.upcase,  
+          "statement" => query,
           "bindings" => bindings
-=======
-          "database" =>  database&.upcase,
-          "schema" => schema&.upcase,
-          "statement" => query,
-          "timeout" => @query_timeout,
-          "warehouse" => warehouse&.upcase,
->>>>>>> 6bf30cba
         }
 
         response = request_with_auth_and_headers(

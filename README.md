# Ruby snowflake client using the v2 HTTP API

# Why this library?

The available options for connecting from Ruby to Snowflake include:
* ODBC - which works, but can be very slow, especially for a lot of data, which is probably why you're using Snowflake
* The [ruby snowflake client](https://github.com/rinsed-org/ruby-snowflake-client) that wraps the go client. This is probably the fastest single threaded option, which we also created. However, that library takes the ruby GVL and so stops all other processing in your ruby process (threads).

This library is implemented in ruby and while it leverages some libraries that have native extensions, doesn't currently include anything itself. Depending on network latency and the shape of the data this library can be faster or slower than the go wrapper. The big advantages are:
* It uses about half the memory when you pull a full result set into memory
* It does not hold onto the [ruby GVL](https://www.speedshop.co/2020/05/11/the-ruby-gvl-and-scaling.html) and so does not block other threads while waiting on IO like the go wrapper client.
* It will consume more resources for the same data, because it's using the HTTP v2 API and getting JSON back, there is just more work to as compared to the go or python clients that use Apache Arrow under the covers.

# Usage

## Create a client

Add to your Gemfile or use `gem install rb_snowflake_client`
```ruby
  gem "rb_snowflake_client"
```

Then require, create a client
```ruby
require "rb_snowflake_client"


# uses env variables, you can also new one up
# see: https://github.com/rinsed-org/pure-ruby-snowflake-client/blob/master/lib/ruby_snowflake/client.rb#L43
client = RubySnowflake::Client.new(
  "https://yourinstance.region.snowflakecomputing.com", # insert your URL here
  File.read("secrets/my_key.pem"),                      # your private key in PEM format (scroll down for instructions)
  "snowflake-organization",                             # your account name (doesn't match your URL)
  "snowflake-account",                                  # typically your subdomain
  "snowflake-user",                                     # Your snowflake user
  "some_warehouse",                                     # The name of your warehouse to use by default
  "some_database",                                      # The name of the database in the context of which the queries will run
  max_connections: 12,                                  # Config options can be passed in
  connection_timeout: 45,                               # See below for the full set of options
  query_timeout: 1200,                                  # how long to wait for queries, in seconds
)

# alternatively you can use the `from_env` method, which will pull these values from the following environment variables. You can either provide the path to the PEM file, or it's contents in an ENV variable.
RubySnowflake::Client.from_env
```
Available ENV variables (see below in the config section for details)
- `SNOWFLAKE_URI`
- `SNOWFLAKE_PRIVATE_KEY_PATH` or `SNOWFLAKE_PRIVATE_KEY`
  - Use either the key or the path. Key takes precedence if both are provided.
- `SNOWFLAKE_ORGANIZATION`
- `SNOWFLAKE_ACCOUNT`
- `SNOWFLAKE_USER`
- `SNOWFLAKE_DEFAULT_WAREHOUSE`
- `SNOWFLAKE_DEFAULT_DATABASE`
- `SNOWFLAKE_JWT_TOKEN_TTL`
- `SNOWFLAKE_CONNECTION_TIMEOUT`
- `SNOWFLAKE_MAX_CONNECTIONS`
- `SNOWFLAKE_MAX_THREADS_PER_QUERY`
- `SNOWFLAKE_THREAD_SCALE_FACTOR`
- `SNOWFLAKE_HTTP_RETRIES`
- `SNOWFLAKE_QUERY_TIMEOUT`

## Make queries

Once you have a client, make queries
```ruby
# will get all data in memory
result = client.query("SELECT ID, NAME FROM SOMETABLE")

# result is Enumerable
result.each do |row|
  puts row[:id]    # row supports access with symbols
  puts row["name"] # or case insensitive strings
  puts row.to_h    # and can produce a hash with keys/values
end
```

## Stream results

You can also stream results and not hold them all in memory. The client will prefetch the next data partition only. If you have some IO in your processing there should usually be data available for you.

```ruby
result = client.query("SELECT * FROM HUGETABLE", streaming: true)
result.each do |row|
  puts row
end
```

## Switching databases

You can also overwrite the database specified in the initializer, and run your query with a different context.

```ruby
result = client.query("SELECT * FROM SECRET_TABLE", database: "OTHER_DB")
result.each do |row|
  puts row
end
```

## Switching warehouses

Clients are not warehouse specific, you can override the default warehouse per query

```ruby
client.query("SELECT * FROM BIGTABLE", warehouse: "FAST_WH")
```

<<<<<<< HEAD
## Specifying a schema

```ruby
client.query("SELECT * FROM BIGTABLE", schema: "MY_SCHEMA")
```

=======
## Binding parameters

Say we have `BIGTABLE` with a `data` column of a type `VARIANT`.

```ruby
json_string = '{"valid": "json"}'
query = "insert into BIGTABLE(data) select parse_json(?)"
bindings = {
  "1": {
    "type": "TEXT",
    "value": json_string
  }
}
client.query(query, bindings: bindings)
```

For additional information about binding parameters refer to snowflake documentation: https://docs.snowflake.com/en/developer-guide/sql-api/submitting-requests#using-bind-variables-in-a-statement

>>>>>>> 8af88645
# Configuration Options

The client supports the following configuration options, each with their own getter/setter except connection pool options which must be set at construction. Additionally, all except logger can be configured with environment variables (see above, but the pattern is like: "SNOWFLAKE_HTTP_RETRIES". Configuration options can only be set on initialization through `new` or `from_env`.

- `logger` - takes any ruby logger (by default it's a std lib Logger.new(STDOUT), set at DEBUG level. Not available as an ENV variable config option
- `log_level` - takes a log level, type is dependent on logger, for the default ruby Logger, use a level like `Logger::WARN`. Not available as an ENV variable config option.
- `jwt_token_ttl` - The time to live set on JWT token in seconds, defaults to 3540 (59 minutes, the longest Snowflake supports is 60).
- `connection_timeout` - The amount of time in seconds that the client's connection pool will wait before erroring in handing out a valid connection, defaults to 60 seconds
- `max_connections` - The maximum number of http connections to hold open in the connection pool. If you use the client in a threaded context, you may need to increase this to be threads * client.max_threads_per_query, defaults to 16.
- `max_threads_per_query` - The maximum number of threads the client should use to retrieve data, per query, defaults to 8. If you want the client to act in a single threaded way, set this to 1
- `thread_scale_factor` - When downloading a result set into memory, thread count is calculated by dividing a query's partition count by this number. For details on implementation see the code in `client.rb`.
- `http_retries` - By default the client will retry common typically transient errors (http responses) twice, you can change the number of retries with this.
- `query_timeout` - By default the client will wait 10 minutes (600s) for a query to finish, you can change this default, will also set this limit in the query for snowflake to obey. Set in seconds.

Example configuration:
```ruby
  client = RubySnowflake::Client.from_env(
    logger: Rails.logger
    max_connections: 24
    http_retries 1
  )
end
```

# Gotchas

1. Does not yet support multiple statements (work around is to wrap in `BEGIN ... END`)
2. Only supports key pair authentication
3. Its faster to work directly with the row value and not call to_h if you don't need to

# Setting up a user for key pair authentication

This library uses JWT to authenticate with the API which relies on key-pair authentication to connect to Snowflake.

1. Generate a private/public key pair for your user. Your private key will now be in a file `private_key.pem`. Keep this safe! Don't check it in to source control.
```bash
openssl genpkey -algorithm RSA -out private_key.pem -pkeyopt rsa_keygen_bits:2048
```
2. Generate a public key in the format that Snowflake likes (will produce `public_key.pem`)
```bash
openssl rsa -pubout -in private_key.pem -out public_key.pem
```
3. Your public_key.pem file should look something like this
```text
-----BEGIN PUBLIC KEY-----
MIIBIjANBgkqhkiG9w0BAQEFAAOCAQ8AMIIBCgKCAQEAx8FaPusz9X9MCvv0h3N3
v1QaruyU1ivHs8jLjo6idzLSHJPGk7n3LSXerIw5/LkhfA27ibJj225/fKFnPy+X
gidbhE4BlvSdoVgdMH7WB1ZC3PpAwwqHeMisIzarwOwUu6mLyG9VY55ciKJY8CwA
5xt19pgVsXg/lcOa72jDjK+ExdSAN6K2TqSKqq77yzeI5creslny5VuAGTbZy3Bt
Wk0zg1xz8+C4regIOlSoFrzn1e4wHqbFv2zFFvORC2LV3HXFRaHYClB7jWRN1bFj
om6gRpiTO8bsCSPKi0anxMN8qt1Lw2d/+cwezxCwI6xPLC7JhZYdx6u+hC0g3PVK
PQIDAQAB
-----END PUBLIC KEY-----
```
Snowflake doesn't like it in that format, but openssl can remove the newlines and begining and ending for you:
```bash
openssl rsa -pubin -in public_key.pem -outform DER | openssl base64 -A
```
(if it spits out a % at the end, remove that).
```text
MIIBIjANBgkqhkiG9w0BAQEFAAOCAQ8AMIIBCgKCAQEArOL5WQYaXSnVhQXQZQHVIzrNt08A+bnGjBb6DWFVRao3dlPG+HOf9Nv0nGlk8m5AMvvETUnN3tihuRHOJ9MOUzDp58IYIr5xvOENSunbRVyJL7DuCGwZz8z1pEnlBjZPONzEX8dCKxCU0neJrksFgwdhfhIUs7GnbTuJjYP9EqXPlbsYNYTVVnFNZ9DHFur9PggPJpPHTfFDz8MEB3Xb3AWV3pE752ed/PtRcTODvgoQSpP80cTgsKjsG009NY2ulEtV3r7yNJgawxmcMTNLhFlSS7Wm2NSEIS0aNo+DgSZI72MnAOw2klUzvdBl0i43gI+aX0Y6y/y18VL1o9KMQwIDAQAB
```
4. Now, in the snowflake web console or through your favorite client, log in as a user with permissions to edit users. For your particular user (`EXAMPLE_USER` below) update the user with the modified public key from above:
```sql
ALTER USER EXAMPLE_USER SET RSA_PUBLIC_KEY = 'MIIBIjANBgkqhkiG9w0BAQEFAAOCAQ8AMIIBCgKCAQEArOL5WQYaXSnVhQXQZQHVIzrNt08A+bnGjBb6DWFVRao3dlPG+HOf9Nv0nGlk8m5AMvvETUnN3tihuRHOJ9MOUzDp58IYIr5xvOENSunbRVyJL7DuCGwZz8z1pEnlBjZPONzEX8dCKxCU0neJrksFgwdhfhIUs7GnbTuJjYP9EqXPlbsYNYTVVnFNZ9DHFur9PggPJpPHTfFDz8MEB3Xb3AWV3pE752ed/PtRcTODvgoQSpP80cTgsKjsG009NY2ulEtV3r7yNJgawxmcMTNLhFlSS7Wm2NSEIS0aNo+DgSZI72MnAOw2klUzvdBl0i43gI+aX0Y6y/y18VL1o9KMQwIDAQAB'
```
5. Verify your auth setup. If you have `snowsql` installed, that has an easy method (CTRL-d to exit)
```bash
snowsql -a <account_identifier>.<region>p -u <user> --private-key-path private_key.pem
```
or alternatively, use the client to verify:
```ruby
client = RubySnowflake::Client.new(
  "https://yourinstance.region.snowflakecomputing.com", # insert your URL here
  File.read("secrets/my_key.pem"),                      # path to your private key
  "snowflake-organization",                             # your account name (doesn't match your URL)
  "snowflake-account",                                  # typically your subdomain
  "snowflake-user",                                     # Your snowflake user
  "some_warehouse",                                     # The name of your warehouse to use by default
  "some_database",                                      # The name of the database in the context of which the queries will run
)
```

# Code of conduct

See [Code of Coduct](CODE_OF_CONDUCT.md)

# Contributing

Please fork and create a pull request. Getting tests to run will be the most labor intensive part. You'll want to have an active snowflake account, and then configure your `.env` for the tests to be able to connect to your instance. Inside of `client_spec.rb` there are SQL statements to create the required tables. A pull request to make this less manual is also welcome :-). We'll do our best to help you along. Also, feel free to use Issues to report issues. [We](https://rinsed.co) use this client in production today, so we're happy to look at issues, especially where performance or correctness is involved.

# Links:
- snowflake API reference https://docs.snowflake.com/en/developer-guide/sql-api/reference
- snowflake authentication docs: https://docs.snowflake.com/en/developer-guide/sql-api/authenticating<|MERGE_RESOLUTION|>--- conflicted
+++ resolved
@@ -105,14 +105,12 @@
 client.query("SELECT * FROM BIGTABLE", warehouse: "FAST_WH")
 ```
 
-<<<<<<< HEAD
 ## Specifying a schema
 
 ```ruby
 client.query("SELECT * FROM BIGTABLE", schema: "MY_SCHEMA")
 ```
 
-=======
 ## Binding parameters
 
 Say we have `BIGTABLE` with a `data` column of a type `VARIANT`.
@@ -131,7 +129,6 @@
 
 For additional information about binding parameters refer to snowflake documentation: https://docs.snowflake.com/en/developer-guide/sql-api/submitting-requests#using-bind-variables-in-a-statement
 
->>>>>>> 8af88645
 # Configuration Options
 
 The client supports the following configuration options, each with their own getter/setter except connection pool options which must be set at construction. Additionally, all except logger can be configured with environment variables (see above, but the pattern is like: "SNOWFLAKE_HTTP_RETRIES". Configuration options can only be set on initialization through `new` or `from_env`.

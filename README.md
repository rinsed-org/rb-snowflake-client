# Ruby snowflake client using the v2 HTTP API

# Why this library?

The available options for connecting from Ruby to Snowflake include:
* ODBC - which works, but can be very slow, especially for a lot of data, which is probably why you're using Snowflake
* The [ruby snowflake client][https://github.com/rinsed-org/ruby-snowflake-client] that wraps the go client. This is probably the fastest single threaded option, which we also created. However, that library takes the ruby GVL and so stops all other processing in your ruby process (threads).

This library is implemented in ruby and while it leverages some libraries that have native extensions, doesn't currently include anything itself. Depending on network latency and the shape of the data this library can be faster or slower than the go wrapper. The big advantages are:
* It uses about half the memory when you pull a full result set into memory
* It does not hold onto the [ruby GVL][https://www.speedshop.co/2020/05/11/the-ruby-gvl-and-scaling.html] and so does not block other threads while waiting on IO like the go wrapper client.
* It will comsume more resources for the same data, because it's using the HTTP v2 API and getting JSON back, there is just more work to as compared to the go or python clients that use Apache Arrow under the covers.

# Usage

## Create a client

Add to your Gemfile or use `gem install rb-snowflake-client`
```ruby
  gem "rb-snowflake-client"
```

Then require, create a client
```ruby
require "rb_snowflake_client"


# uses env variables, you can also new one up
# see: https://github.com/rinsed-org/pure-ruby-snowflake-client/blob/master/lib/ruby_snowflake/client.rb#L43
client = RubySnowflake::Client.new(
  "https://yourinstance.region.snowflakecomputing.com", # insert your URL here
  File.read("secrets/my_key.pem"),                      # your private key in PEM format (scroll down for instructions)
  "snowflake-organization",                             # your account name (doesn't match your URL)
  "snowflake-account",                                  # typically your subdomain
  "snowflake-user",                                     # Your snowflake user
  "some_warehouse",                                     # The name of your warehouse to use by default
  "some_database",                                      # The name of the database in the context of which the queries will run
  max_connections: 12,                                  # Config options can be passed in
  connection_timeout: 45,                               # See below for the full set of options
)

# alternatively you can use the `from_env` method, which will pull these values from the following environment variables. You can either provide the path to the PEM file, or it's contents in an ENV variable.
RubySnowflake::Client.from_env
```
Available ENV variables (see below in the config section for details)
<<<<<<< HEAD
- `SNOWFLAKE_URI`
- `SNOWFLAKE_PRIVATE_KEY_PATH` or `SNOWFLAKE_PRIVATE_KEY`  
  - Use either the key or the path. Key takes precedence if both are provided.
- `SNOWFLAKE_ORGANIZATION`
- `SNOWFLAKE_ACCOUNT`
- `SNOWFLAKE_USER`
- `SNOWFLAKE_DEFAULT_WAREHOUSE`
- `SNOWFLAKE_JWT_TOKEN_TTL`
- `SNOWFLAKE_CONNECTION_TIMEOUT`
- `SNOWFLAKE_MAX_CONNECTIONS`
- `SNOWFLAKE_MAX_THREADS_PER_QUERY`
- `SNOWFLAKE_THREAD_SCALE_FACTOR`
- `SNOWFLAKE_HTTP_RETRIES`

## Make queries
=======
`SNOWFLAKE_URI`
`SNOWFLAKE_PRIVATE_KEY_PATH`
   or (use either the key, or the path, key takes precedence if both are provided)
`SNOWFLAKE_PRIVATE_KEY`
`SNOWFLAKE_ORGANIZATION`
`SNOWFLAKE_ACCOUNT`
`SNOWFLAKE_USER`
`SNOWFLAKE_DEFAULT_WAREHOUSE`
`SNOWFLAKE_DEFAULT_DATABASE`
`SNOWFLAKE_JWT_TOKEN_TTL`
`SNOWFLAKE_CONNECTION_TIMEOUT`
`SNOWFLAKE_MAX_CONNECTIONS`
`SNOWFLAKE_MAX_THREADS_PER_QUERY`
`SNOWFLAKE_THREAD_SCALE_FACTOR`
`SNOWFLAKE_HTTP_RETRIES`
>>>>>>> 98fa5644

Once you have a client, make queries
```ruby
# will get all data in memory
result = client.query("SELECT ID, NAME FROM SOMETABLE")

# result is Enumerable
result.each do |row|
  puts row[:id]    # row supports access with symbols
  puts row["name"] # or case insensitive strings
  puts row.to_h    # and can produce a hash with keys/values
end
```

## Stream results

```ruby
# You can also stream results and not hold them all in memory.
# The client will prefetch the next data partition only. If you
# have some IO in your processing there should usually be data
# available for you.
result = client.query("SELECT * FROM HUGETABLE", streaming: true)
result.each do |row|
  puts row
end


# You can also overwrite the database specified in the initializer, and run
# your query with a different context.
result = client.query("SELECT * FROM SECRET_TABLE", database: "OTHER_DB")
result.each do |row|
  puts row
end
```

## Switching warehouses

Clients are not warehouse specific, you can override the default warehouse per query

```ruby
client.query("SELECT * FROM BIGTABLE", warehouse: "FAST_WH")
```

# Configuration Options

The client supports the following configuration options, each with their own getter/setter except connection pool options which must be set at construction. Additionally, all except logger can be configured with environment variables (see above, but the pattern is like: "SNOWFLAKE_HTTP_RETRIES".

- `logger` - takes any ruby logger (by default it's a std lib Logger.new(STDOUT), set at DEBUG level. Not available as an ENV variable config option
- `log_level` - takes a log level, type is dependent on logger, for the default ruby Logger, use a level like `Logger::WARN`. Not available as an ENV variable config option.
- `jwt_token_ttl` - The time to live set on JWT token in seconds, defaults to 3540 (59 minutes, the longest Snowflake supports is 60). Can only be set on initialization.
- `connection_timeout` - The amount of time in seconds that the client's connection pool will wait before erroring in handing out a valid connection, defaults to 60 seconds
- `max_connections` - The maximum number of http connections to hold open in the connection pool. If you use the client in a threaded context, you may need to increase this to be threads * client.max_threads_per_query, defaults to 16. Can only be set on initialization.
- `max_threads_per_query` - The maximum number of threads the client should use to retreive data, per query, defaults to 8. If you want the client to act in a single threaded way, set this to 1
- `thread_scale_factor` - When downloading a result set into memory, thread count is calculated by dividing a query's partition count by this number. For details on implementation see the code in `client.rb`.
- `http_retries` - By default the client will retry common typically transient errors (http responses) twice, you can change the number of retries with this.

Example configuration:
```ruby
<<<<<<< HEAD
client = RubySnowflake::Client.from_env
client.logger = Rails.logger
client.http_retries = 1
=======
  client = RubySnowflake::Client.from_env
  client.logger = Rails.logger
  client.max_connections = 24
  client.http_retries = 1
end
>>>>>>> 98fa5644
```

# Gotchas

1. Does not yet support multiple statements (work around is to wrap in `BEGIN ... END`)
2. Only supports key pair authentication
3. Its faster to work directly with the row value and not call to_h if you don't need to

# Setting up a user for key pair authentication

This library uses JWT to authenticate with the API which relies on key-pair authentication to connect to Snowflake.

1. Generate a private/public key pair for your user. Your private key will now be in a file `private_key.pem`. Keep this safe! Don't check it in to source control.
```bash
openssl genpkey -algorithm RSA -out private_key.pem -pkeyopt rsa_keygen_bits:2048
```
2. Generate a public key in the format that Snowflake likes (will produce `public_key.pem`)
```bash
openssl rsa -pubout -in private_key.pem -out public_key.pem
```
3. Your public_key.pem file should look something like this
```text
-----BEGIN PUBLIC KEY-----
MIIBIjANBgkqhkiG9w0BAQEFAAOCAQ8AMIIBCgKCAQEAx8FaPusz9X9MCvv0h3N3
v1QaruyU1ivHs8jLjo6idzLSHJPGk7n3LSXerIw5/LkhfA27ibJj225/fKFnPy+X
gidbhE4BlvSdoVgdMH7WB1ZC3PpAwwqHeMisIzarwOwUu6mLyG9VY55ciKJY8CwA
5xt19pgVsXg/lcOa72jDjK+ExdSAN6K2TqSKqq77yzeI5creslny5VuAGTbZy3Bt
Wk0zg1xz8+C4regIOlSoFrzn1e4wHqbFv2zFFvORC2LV3HXFRaHYClB7jWRN1bFj
om6gRpiTO8bsCSPKi0anxMN8qt1Lw2d/+cwezxCwI6xPLC7JhZYdx6u+hC0g3PVK
PQIDAQAB
-----END PUBLIC KEY-----
```
Snowflake doesn't like it in that format, but openssl can remove the newlines and begining and ending for you:
```bash
openssl rsa -pubin -in public_key.pem -outform DER | openssl base64 -A
```
(if it spits out a % at the end, remove that).
```text
MIIBIjANBgkqhkiG9w0BAQEFAAOCAQ8AMIIBCgKCAQEArOL5WQYaXSnVhQXQZQHVIzrNt08A+bnGjBb6DWFVRao3dlPG+HOf9Nv0nGlk8m5AMvvETUnN3tihuRHOJ9MOUzDp58IYIr5xvOENSunbRVyJL7DuCGwZz8z1pEnlBjZPONzEX8dCKxCU0neJrksFgwdhfhIUs7GnbTuJjYP9EqXPlbsYNYTVVnFNZ9DHFur9PggPJpPHTfFDz8MEB3Xb3AWV3pE752ed/PtRcTODvgoQSpP80cTgsKjsG009NY2ulEtV3r7yNJgawxmcMTNLhFlSS7Wm2NSEIS0aNo+DgSZI72MnAOw2klUzvdBl0i43gI+aX0Y6y/y18VL1o9KMQwIDAQAB
```
4. Now, in the snowflake web console or through your favorite client, log in as a user with permissions to edit users. For your particular user (`EXAMPLE_USER` below) update the user with the modified public key from above:
```sql
ALTER USER EXAMPLE_USER SET RSA_PUBLIC_KEY = 'MIIBIjANBgkqhkiG9w0BAQEFAAOCAQ8AMIIBCgKCAQEArOL5WQYaXSnVhQXQZQHVIzrNt08A+bnGjBb6DWFVRao3dlPG+HOf9Nv0nGlk8m5AMvvETUnN3tihuRHOJ9MOUzDp58IYIr5xvOENSunbRVyJL7DuCGwZz8z1pEnlBjZPONzEX8dCKxCU0neJrksFgwdhfhIUs7GnbTuJjYP9EqXPlbsYNYTVVnFNZ9DHFur9PggPJpPHTfFDz8MEB3Xb3AWV3pE752ed/PtRcTODvgoQSpP80cTgsKjsG009NY2ulEtV3r7yNJgawxmcMTNLhFlSS7Wm2NSEIS0aNo+DgSZI72MnAOw2klUzvdBl0i43gI+aX0Y6y/y18VL1o9KMQwIDAQAB'
```
5. Verify your auth setup. If you have `snowsql` installed, that has an easy method (CTRL-d to exit)
```bash
snowsql -a <account_identifier>.<region>p -u <user> --private-key-path private_key.pem
```
or alternatively, use the client to verify:
```ruby
client = RubySnowflake::Client.new(
  "https://yourinstance.region.snowflakecomputing.com", # insert your URL here
  File.read("secrets/my_key.pem"),                      # path to your private key
  "snowflake-organization",                             # your account name (doesn't match your URL)
  "snowflake-account",                                  # typically your subdomain
  "snowflake-user",                                     # Your snowflake user
  "some_warehouse",                                     # The name of your warehouse to use by default
  "some_database",                                      # The name of the database in the context of which the queries will run
)
```

# Links:
- snowflake API reference https://docs.snowflake.com/en/developer-guide/sql-api/reference
- snowflake authentication docs: https://docs.snowflake.com/en/developer-guide/sql-api/authenticating<|MERGE_RESOLUTION|>--- conflicted
+++ resolved
@@ -43,14 +43,14 @@
 RubySnowflake::Client.from_env
 ```
 Available ENV variables (see below in the config section for details)
-<<<<<<< HEAD
 - `SNOWFLAKE_URI`
-- `SNOWFLAKE_PRIVATE_KEY_PATH` or `SNOWFLAKE_PRIVATE_KEY`  
+- `SNOWFLAKE_PRIVATE_KEY_PATH` or `SNOWFLAKE_PRIVATE_KEY`
   - Use either the key or the path. Key takes precedence if both are provided.
 - `SNOWFLAKE_ORGANIZATION`
 - `SNOWFLAKE_ACCOUNT`
 - `SNOWFLAKE_USER`
 - `SNOWFLAKE_DEFAULT_WAREHOUSE`
+- `SNOWFLAKE_DEFAULT_DATABASE`
 - `SNOWFLAKE_JWT_TOKEN_TTL`
 - `SNOWFLAKE_CONNECTION_TIMEOUT`
 - `SNOWFLAKE_MAX_CONNECTIONS`
@@ -59,23 +59,6 @@
 - `SNOWFLAKE_HTTP_RETRIES`
 
 ## Make queries
-=======
-`SNOWFLAKE_URI`
-`SNOWFLAKE_PRIVATE_KEY_PATH`
-   or (use either the key, or the path, key takes precedence if both are provided)
-`SNOWFLAKE_PRIVATE_KEY`
-`SNOWFLAKE_ORGANIZATION`
-`SNOWFLAKE_ACCOUNT`
-`SNOWFLAKE_USER`
-`SNOWFLAKE_DEFAULT_WAREHOUSE`
-`SNOWFLAKE_DEFAULT_DATABASE`
-`SNOWFLAKE_JWT_TOKEN_TTL`
-`SNOWFLAKE_CONNECTION_TIMEOUT`
-`SNOWFLAKE_MAX_CONNECTIONS`
-`SNOWFLAKE_MAX_THREADS_PER_QUERY`
-`SNOWFLAKE_THREAD_SCALE_FACTOR`
-`SNOWFLAKE_HTTP_RETRIES`
->>>>>>> 98fa5644
 
 Once you have a client, make queries
 ```ruby
@@ -134,17 +117,11 @@
 
 Example configuration:
 ```ruby
-<<<<<<< HEAD
-client = RubySnowflake::Client.from_env
-client.logger = Rails.logger
-client.http_retries = 1
-=======
   client = RubySnowflake::Client.from_env
   client.logger = Rails.logger
   client.max_connections = 24
   client.http_retries = 1
 end
->>>>>>> 98fa5644
 ```
 
 # Gotchas
